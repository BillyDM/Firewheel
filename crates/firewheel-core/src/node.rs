use std::{any::Any, fmt::Debug, hash::Hash, ops::Range};

use crate::{
    channel_config::{ChannelConfig, ChannelCount},
    clock::{ClockSamples, ClockSeconds, MusicalTime, MusicalTransport},
    dsp::declick::DeclickValues,
    event::{NodeEvent, NodeEventList, NodeEventType},
    SilenceMask, StreamInfo,
};

pub mod dummy;

/// A globally unique identifier for a node.
#[derive(Debug, Clone, Copy, PartialEq, Eq, PartialOrd, Ord, Hash)]
pub struct NodeID(pub thunderdome::Index);

impl NodeID {
    pub const DANGLING: Self = Self(thunderdome::Index::DANGLING);
}

impl Default for NodeID {
    fn default() -> Self {
        Self::DANGLING
    }
}

/// Information about an [`AudioNode`].
///
/// This struct enforces the use of the builder pattern for future-proofness, as
/// it is likely that more fields will be added in the future.
#[derive(Debug)]
pub struct AudioNodeInfo {
    debug_name: &'static str,
    channel_config: ChannelConfig,
    uses_events: bool,
    call_update_method: bool,
    custom_state: Option<Box<dyn Any>>,
}

impl AudioNodeInfo {
    /// Construct a new [`AudioNodeInfo`] builder struct.
    pub const fn new() -> Self {
        Self {
            debug_name: "unnamed",
            channel_config: ChannelConfig {
                num_inputs: ChannelCount::ZERO,
                num_outputs: ChannelCount::ZERO,
            },
            uses_events: false,
            call_update_method: false,
            custom_state: None,
        }
    }

    /// A unique name for this type of node, used for debugging purposes.
    pub const fn debug_name(mut self, debug_name: &'static str) -> Self {
        self.debug_name = debug_name;
        self
    }

    /// The channel configuration of this node.
    ///
    /// By default this has a channel configuration with zero input and output
    /// channels.
    pub const fn channel_config(mut self, channel_config: ChannelConfig) -> Self {
        self.channel_config = channel_config;
        self
    }

    /// Set to `true` if this node type uses events, `false` otherwise.
    ///
    /// Setting to `false` will help the system save some memory by not
    /// allocating an event buffer for this node.
    ///
    /// By default this is set to `false`.
    pub const fn uses_events(mut self, uses_events: bool) -> Self {
        self.uses_events = uses_events;
        self
    }

    /// Set to `true` if this node wishes to have the Firewheel context call
    /// [`AudioNode::update`] on every update cycle.
    ///
    /// By default this is set to `false`.
    pub const fn call_update_method(mut self, call_update_method: bool) -> Self {
        self.call_update_method = call_update_method;
        self
    }

    /// Custom `!Send` state that can be stored in the Firewheel context.
    pub fn custom_state(mut self, custom_state: Option<Box<dyn Any>>) -> Self {
        self.custom_state = custom_state;
        self
    }
}

/// Information about an [`AudioNode`]. Used internally by the Firewheel context.
#[derive(Debug)]
pub struct AudioNodeInfoInner {
    pub debug_name: &'static str,
    pub channel_config: ChannelConfig,
    pub uses_events: bool,
    pub call_update_method: bool,
    pub custom_state: Option<Box<dyn Any>>,
}

impl Into<AudioNodeInfoInner> for AudioNodeInfo {
    fn into(self) -> AudioNodeInfoInner {
        AudioNodeInfoInner {
            debug_name: self.debug_name,
            channel_config: self.channel_config,
            uses_events: self.uses_events,
            call_update_method: self.call_update_method,
            custom_state: self.custom_state,
        }
    }
}

pub trait AudioNode {
    /// A type representing this constructor's configuration.
    ///
    /// This is intended as a one-time configuration to be used
    /// when constructing an audio processor. When no configuration
    /// is required, [`EmptyConfig`] should be used.
    type Configuration: Default;

    /// Get information about this node.
    ///
    /// This method is only called once after the node is added to the audio graph.
    fn info(&self, configuration: &Self::Configuration) -> AudioNodeInfo;

    /// Construct a processor for this node.
    fn processor(
        &self,
        configuration: &Self::Configuration,
        stream_info: &StreamInfo,
        custom_state: &mut Option<Box<dyn Any>>,
    ) -> impl AudioNodeProcessor;

    /// If [`AudioNodeInfo::call_update_method`] was set to `true`, then the Firewheel
    /// context will call this method on every update cycle.
    ///
    /// * `id` - The ID of this node.
    /// * `configuration` - The custom configuration of this node.
    /// * `cx` - A context for interacting with the Firewheel context.
    fn update(&mut self, configuration: &Self::Configuration, cx: UpdateContext) {
        let _ = configuration;
        let _ = cx;
    }
}

/// A context for [`AudioNode::update`].
pub struct UpdateContext<'a> {
    /// The ID of this audio node.
    pub node_id: NodeID,
    /// Information about the running audio stream. If no audio stream is running,
    /// then this will be `None`.
    pub stream_info: Option<&'a StreamInfo>,
    /// Custom `!Send` data that can be stored in the Firewheel
    /// context.
    pub custom_state: &'a mut Option<Box<dyn Any>>,
    event_queue: &'a mut Vec<NodeEvent>,
}

impl<'a> UpdateContext<'a> {
    pub fn new(
        node_id: NodeID,
        stream_info: Option<&'a StreamInfo>,
        custom_state: &'a mut Option<Box<dyn Any>>,
        event_queue: &'a mut Vec<NodeEvent>,
    ) -> Self {
        Self {
            node_id,
            stream_info,
            custom_state,
            event_queue,
        }
    }

    /// Queue an event to send to this node's processor counterpart.
    pub fn queue_event(&mut self, event: NodeEventType) {
        self.event_queue.push(NodeEvent {
            node_id: self.node_id,
            event,
        });
    }
}

/// An empty constructor configuration.
///
/// This should be preferred over `()` because it implements
/// [`Component`][bevy_ecs::prelude::Component], making the
/// [`AudioNode`] implementor trivially Bevy-compatible.
#[derive(Debug, Default, Clone, Copy)]
#[cfg_attr(feature = "bevy", derive(bevy_ecs::prelude::Component))]
pub struct EmptyConfig;

/// A dyn-compatible [`AudioNode`].
pub trait DynAudioNode {
    /// Get information about this node.
    ///
    /// This method is only called once after the node is added to the audio graph.
    fn info(&self) -> AudioNodeInfo;
<<<<<<< HEAD
    fn processor(
        &self,
        stream_info: &StreamInfo,
        custom_state: &mut Option<Box<dyn Any>>,
    ) -> Box<dyn AudioNodeProcessor>;
=======

    /// Construct a processor for this node.
    fn processor(&self, stream_info: &StreamInfo) -> Box<dyn AudioNodeProcessor>;

    /// If [`AudioNodeInfo::call_update_method`] was set to `true`, then the Firewheel
    /// context will call this method on every update cycle.
    ///
    /// * `id` - The ID of this node.
    /// * `configuration` - The custom configuration of this node.
>>>>>>> 90eb0bff
    fn update(&mut self, cx: UpdateContext) {
        let _ = cx;
    }
}

/// Pairs constructors with their configurations.
///
/// This is useful for type-erasing an [`AudioNode`].
pub struct Constructor<T, C> {
    constructor: T,
    configuration: C,
}

impl<T: AudioNode> Constructor<T, T::Configuration> {
    pub fn new(constructor: T, configuration: Option<T::Configuration>) -> Self {
        Self {
            constructor,
            configuration: configuration.unwrap_or_default(),
        }
    }
}

impl<T: AudioNode> DynAudioNode for Constructor<T, T::Configuration> {
    fn info(&self) -> AudioNodeInfo {
        self.constructor.info(&self.configuration)
    }

    fn processor(
        &self,
        stream_info: &StreamInfo,
        custom_state: &mut Option<Box<dyn Any>>,
    ) -> Box<dyn AudioNodeProcessor> {
        Box::new(
            self.constructor
                .processor(&self.configuration, stream_info, custom_state),
        )
    }

    fn update(&mut self, cx: UpdateContext) {
        self.constructor.update(&self.configuration, cx);
    }
}

/// The trait describing the realtime processor counterpart to an
/// audio node.
pub trait AudioNodeProcessor: 'static + Send {
    /// Process the given block of audio. Only process data in the
    /// buffers up to `samples`.
    ///
    /// The node *MUST* either return `ProcessStatus::ClearAllOutputs`
    /// or fill all output buffers with data.
    ///
    /// If any output buffers contain all zeros up to `samples` (silent),
    /// then mark that buffer as silent in [`ProcInfo::out_silence_mask`].
    ///
    /// * `buffers` - The buffers of data to process.
    /// * `proc_info` - Additional information about the process.
    /// * `events` - A list of events for this node to process.
    fn process(
        &mut self,
        buffers: ProcBuffers,
        proc_info: &ProcInfo,
        events: NodeEventList,
    ) -> ProcessStatus;

    /// Called when the audio stream has been stopped.
    fn stream_stopped(&mut self) {}

    /// Called when a new audio stream has been started after a previous
    /// call to [`AudioNodeProcessor::stream_stopped`].
    ///
    /// Note, this method gets called on the main thread, not the audio
    /// thread. So it is safe to allocate/deallocate here.
    fn new_stream(&mut self, stream_info: &StreamInfo) {
        let _ = stream_info;
    }
}

pub const NUM_SCRATCH_BUFFERS: usize = 8;

/// The buffers used in [`AudioNodeProcessor::process`].
pub struct ProcBuffers<'a, 'b, 'c, 'd> {
    /// The audio input buffers.
    ///
    /// The number of channels will always equal the [`ChannelConfig::num_inputs`]
    /// value that was returned in [`AudioNode::info`].
    ///
    /// Each channel slice will have a length of [`ProcInfo::frames`].
    pub inputs: &'a [&'b [f32]],

    /// The audio input buffers.
    ///
    /// The number of channels will always equal the [`ChannelConfig::num_outputs`]
    /// value that was returned in [`AudioNode::info`].
    ///
    /// Each channel slice will have a length of [`ProcInfo::frames`].
    ///
    /// These buffers may contain junk data.
    pub outputs: &'a mut [&'b mut [f32]],

    /// A list of extra scratch buffers that can be used for processing.
    /// This removes the need for nodes to allocate their own scratch buffers.
    /// Each buffer has a length of [`StreamInfo::max_block_frames`]. These
    /// buffers are shared across all nodes, so assume that they contain junk
    /// data.
    pub scratch_buffers: &'c mut [&'d mut [f32]; NUM_SCRATCH_BUFFERS],
}

/// Additional information for processing audio
pub struct ProcInfo<'a> {
    /// The number of samples (in a single channel of audio) in this
    /// processing block.
    ///
    /// Not to be confused with video frames.
    pub frames: usize,

    /// An optional optimization hint on which input channels contain
    /// all zeros (silence). The first bit (`0b1`) is the first channel,
    /// the second bit is the second channel, and so on.
    pub in_silence_mask: SilenceMask,

    /// An optional optimization hint on which output channels contain
    /// all zeros (silence). The first bit (`0b1`) is the first channel,
    /// the second bit is the second channel, and so on.
    pub out_silence_mask: SilenceMask,

    /// The current interval of time of the internal clock in units of
    /// seconds. The start of the range is the instant of time at the
    /// first sample in the block (inclusive), and the end of the range
    /// is the instant of time at the end of the block (exclusive).
    ///
    /// This uses the clock from the OS's audio API so it should be quite
    /// accurate, and it correctly accounts for any output underflows that
    /// may occur.
    pub clock_seconds: Range<ClockSeconds>,

    /// The total number of samples (in a single channel of audio) that
    /// have been processed since the start of the audio stream.
    ///
    /// This value can be used for more accurate timing than
    /// [`ProcInfo::clock_seconds`], but note it does *NOT* account for any
    /// output underflows that may occur.
    pub clock_samples: ClockSamples,

    /// Information about the musical transport.
    ///
    /// This will be `None` if no musical transport is currently active,
    /// or if the current transport is currently paused.
    pub transport_info: Option<TransportInfo<'a>>,

    /// Flags indicating the current status of the audio stream
    pub stream_status: StreamStatus,

    /// A buffer of values that linearly ramp up/down between `0.0` and `1.0`
    /// which can be used to implement efficient declicking when
    /// pausing/resuming/stopping.
    pub declick_values: &'a DeclickValues,
}

#[derive(Debug, Clone, PartialEq)]
pub struct TransportInfo<'a> {
    /// The current transport.
    pub transport: &'a MusicalTransport,

    /// The current interval of time of the internal clock in units of
    /// musical time. The start of the range is the instant of time at the
    /// first sample in the block (inclusive), and the end of the range
    /// is the instant of time at the end of the block (exclusive).
    ///
    /// This will be `None` if no musical clock is currently present.
    pub musical_clock: Range<MusicalTime>,

    /// Whether or not the transport is currently paused.
    pub paused: bool,
}

bitflags::bitflags! {
    /// Flags indicating the current status of the audio stream
    #[derive(Debug, Clone, Copy, PartialEq, Eq, PartialOrd, Ord, Hash)]
    pub struct StreamStatus: u32 {
        /// Some input data was discarded because of an overflow condition
        /// at the audio driver.
        const INPUT_OVERFLOW = 0b01;

        /// The output buffer ran low, likely producing a break in the
        /// output sound.
        const OUTPUT_UNDERFLOW = 0b10;
    }
}

/// The status of processing buffers in an audio node.
#[derive(Default, Debug, Clone, Copy, PartialEq, Eq)]
pub enum ProcessStatus {
    /// No output buffers were modified. If this is returned, then
    /// the engine will automatically clear all output buffers
    /// for you as efficiently as possible.
    #[default]
    ClearAllOutputs,
    /// No output buffers were modified. If this is returned, then
    /// the engine will automatically copy the input buffers to
    /// their corresponding output buffers for you as efficiently
    /// as possible.
    Bypass,
    /// All output buffers were filled with data.
    OutputsModified { out_silence_mask: SilenceMask },
}

impl ProcessStatus {
    /// All output buffers were filled with non-silence.
    pub const fn outputs_not_silent() -> Self {
        Self::OutputsModified {
            out_silence_mask: SilenceMask::NONE_SILENT,
        }
    }

    /// All output buffers were filled with data.
    pub const fn outputs_modified(out_silence_mask: SilenceMask) -> Self {
        Self::OutputsModified { out_silence_mask }
    }
}<|MERGE_RESOLUTION|>--- conflicted
+++ resolved
@@ -201,13 +201,6 @@
     ///
     /// This method is only called once after the node is added to the audio graph.
     fn info(&self) -> AudioNodeInfo;
-<<<<<<< HEAD
-    fn processor(
-        &self,
-        stream_info: &StreamInfo,
-        custom_state: &mut Option<Box<dyn Any>>,
-    ) -> Box<dyn AudioNodeProcessor>;
-=======
 
     /// Construct a processor for this node.
     fn processor(&self, stream_info: &StreamInfo) -> Box<dyn AudioNodeProcessor>;
@@ -217,7 +210,6 @@
     ///
     /// * `id` - The ID of this node.
     /// * `configuration` - The custom configuration of this node.
->>>>>>> 90eb0bff
     fn update(&mut self, cx: UpdateContext) {
         let _ = cx;
     }

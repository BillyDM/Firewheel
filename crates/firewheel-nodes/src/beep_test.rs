use firewheel_core::{
    channel_config::{ChannelConfig, ChannelCount},
    diff::{Diff, Patch},
    dsp::decibel::normalized_volume_to_raw_gain,
    event::NodeEventList,
    node::{
<<<<<<< HEAD
        AudioNodeConstructor, AudioNodeInfo, AudioNodeProcessor, EmptyConfig, ProcInfo,
        ProcessStatus, NUM_SCRATCH_BUFFERS,
=======
        AudioNodeConstructor, AudioNodeInfo, AudioNodeProcessor, ProcInfo, ProcessStatus,
        ScratchBuffers,
>>>>>>> ee0c9810
    },
};

/// A simple node that outputs a sine wave, used for testing purposes.
///
/// Note that because this node is for testing purposes, it does not
/// bother with parameter smoothing.
#[derive(Diff, Patch, Debug, Clone, Copy, PartialEq)]
#[cfg_attr(feature = "bevy", derive(bevy_ecs::prelude::Component))]
pub struct BeepTestParams {
    /// The frequency of the sine wave in the range `[20.0, 20_000.0]`. A good
    /// value for testing is `440` (middle C).
    pub freq_hz: f32,

    /// The normalized volume where `.0` is mute and `1.0` is unity gain.
    /// NOTE, a sine wave at `1.0`` volume is *LOUD*, prefer to use a value
    /// like `0.5``.
    pub normalized_volume: f32,

    /// Whether or not the node is currently enabled.
    pub enabled: bool,
}

impl Default for BeepTestParams {
    fn default() -> Self {
        Self {
            freq_hz: 440.0,
            normalized_volume: 0.5,
            enabled: true,
        }
    }
}

impl AudioNodeConstructor for BeepTestParams {
    type Configuration = EmptyConfig;

    fn info(&self, _: &Self::Configuration) -> AudioNodeInfo {
        AudioNodeInfo {
            debug_name: "beep_test",
            channel_config: ChannelConfig {
                num_inputs: ChannelCount::ZERO,
                num_outputs: ChannelCount::MONO,
            },
            uses_events: true,
        }
    }

    fn processor(
        &self,
        _: &Self::Configuration,
        stream_info: &firewheel_core::StreamInfo,
    ) -> impl AudioNodeProcessor {
        Processor {
            phasor: 0.0,
            phasor_inc: self.freq_hz.clamp(20.0, 20_000.0) * stream_info.sample_rate_recip as f32,
            gain: normalized_volume_to_raw_gain(self.normalized_volume),
            sample_rate_recip: (stream_info.sample_rate.get() as f32).recip(),
            params: *self,
        }
    }
}

struct Processor {
    phasor: f32,
    phasor_inc: f32,
    gain: f32,
    sample_rate_recip: f32,
    params: BeepTestParams,
}

impl AudioNodeProcessor for Processor {
    fn process(
        &mut self,
        _inputs: &[&[f32]],
        outputs: &mut [&mut [f32]],
        events: NodeEventList,
        _proc_info: &ProcInfo,
        _scratch_buffers: ScratchBuffers,
    ) -> ProcessStatus {
        let Some(out) = outputs.first_mut() else {
            return ProcessStatus::ClearAllOutputs;
        };

        if self.params.patch_list(events) {
            self.phasor_inc = self.params.freq_hz.clamp(20.0, 20_000.0) * self.sample_rate_recip;
            self.gain = normalized_volume_to_raw_gain(self.params.normalized_volume);
        }

        if !self.params.enabled {
            return ProcessStatus::ClearAllOutputs;
        }

        for s in out.iter_mut() {
            *s = (self.phasor * std::f32::consts::TAU).sin() * self.gain;
            self.phasor = (self.phasor + self.phasor_inc).fract();
        }

        ProcessStatus::outputs_not_silent()
    }
}<|MERGE_RESOLUTION|>--- conflicted
+++ resolved
@@ -4,13 +4,8 @@
     dsp::decibel::normalized_volume_to_raw_gain,
     event::NodeEventList,
     node::{
-<<<<<<< HEAD
         AudioNodeConstructor, AudioNodeInfo, AudioNodeProcessor, EmptyConfig, ProcInfo,
-        ProcessStatus, NUM_SCRATCH_BUFFERS,
-=======
-        AudioNodeConstructor, AudioNodeInfo, AudioNodeProcessor, ProcInfo, ProcessStatus,
-        ScratchBuffers,
->>>>>>> ee0c9810
+        ProcessStatus, ScratchBuffers,
     },
 };
 

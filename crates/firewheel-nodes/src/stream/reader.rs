use std::{
    any::Any,
    num::{NonZeroU32, NonZeroUsize},
    ops::Range,
    sync::{
        atomic::{AtomicBool, Ordering},
        Arc, Mutex,
    },
};

use firewheel_core::{
    channel_config::{ChannelConfig, ChannelCount, NonZeroChannelCount},
    collector::ArcGc,
    event::{NodeEventList, NodeEventType},
<<<<<<< HEAD
    node::{AudioNode, AudioNodeInfo, AudioNodeProcessor, ProcInfo, ProcessStatus, ScratchBuffers},
=======
    node::{
        AudioNode, AudioNodeInfo, AudioNodeProcessor, EmptyConfig, ProcBuffers, ProcInfo,
        ProcessStatus,
    },
>>>>>>> 90eb0bff
    sync_wrapper::SyncWrapper,
    StreamInfo,
};
use fixed_resample::{ReadStatus, ResamplingChannelConfig};

pub const MAX_CHANNELS: usize = 16;

#[derive(Debug, Clone, Copy, PartialEq)]
pub struct StreamReaderConfig {
    /// The number of channels.
    pub channels: NonZeroChannelCount,
}

impl Default for StreamReaderConfig {
    fn default() -> Self {
        Self {
            channels: NonZeroChannelCount::STEREO,
        }
    }
}

#[derive(Default, Debug, Clone, Copy)]
#[cfg_attr(feature = "bevy", derive(bevy_ecs::prelude::Component))]
pub struct StreamReaderNode;

#[derive(Clone)]
pub struct StreamReaderState {
    channels: NonZeroChannelCount,
    active_state: Option<ActiveState>,
    shared_state: ArcGc<SharedState>,
}

impl StreamReaderState {
    pub fn new(channels: NonZeroChannelCount) -> Self {
        assert!((channels.get().get() as usize) < MAX_CHANNELS);

        Self {
            channels,
            active_state: None,
            shared_state: ArcGc::new(SharedState::new()),
        }
    }

    /// Returns `true` if there is there is currently an active stream on this node.
    pub fn is_active(&self) -> bool {
        self.active_state.is_some() && self.shared_state.stream_active.load(Ordering::Relaxed)
    }

    /// Returns `true` if an underflow occured (due to the output stream
    /// running faster than the input stream).
    ///
    /// If this happens excessively in Release mode, you may want to consider
    /// increasing [`ResamplingChannelConfig::latency_seconds`].
    ///
    /// (Calling this will also reset the flag indicating whether an
    /// underflow occurred.)out
    pub fn underflow_occurred(&self) -> bool {
        self.shared_state
            .underflow_occurred
            .swap(false, Ordering::Relaxed)
    }

    /// Returns `true` if an overflow occured (due to the input stream
    /// running faster than the output stream).
    ///
    /// If this happens excessively in Release mode, you may want to consider
    /// increasing [`ResamplingChannelConfig::capacity_seconds`]. For
    /// example, if you are streaming data from a network, you may want to
    /// increase the capacity to several seconds.
    ///
    /// (Calling this will also reset the flag indicating whether an
    /// overflow occurred.)
    pub fn overflow_occurred(&self) -> bool {
        self.shared_state
            .overflow_occurred
            .swap(false, Ordering::Relaxed)
    }

    /// Begin the output audio stream on this node.
    ///
    /// The returned event must be sent to the node's processor for this to take effect.
    ///
    /// * `sample_rate` - The sample rate of this node.
    /// * `output_stream_sample_rate` - The sample rate of the active output audio stream.
    /// * `channel_config` - The configuration of the input to output channel.
    ///
    /// If there is already an active stream running on this node, then this will return
    /// an error.
    pub fn start_stream(
        &mut self,
        sample_rate: NonZeroU32,
        output_stream_sample_rate: NonZeroU32,
        channel_config: ResamplingChannelConfig,
    ) -> Result<NewOutputStreamEvent, ()> {
        if self.is_active() {
            return Err(());
        }

        self.shared_state.reset();

        let (prod, cons) = fixed_resample::resampling_channel::<f32, MAX_CHANNELS>(
            NonZeroUsize::new(self.channels.get().get() as usize).unwrap(),
            output_stream_sample_rate.get(),
            sample_rate.get(),
            channel_config,
        );

        self.active_state = Some(ActiveState {
            cons: Arc::new(Mutex::new(cons)),
            sample_rate,
        });
        self.shared_state
            .stream_active
            .store(true, Ordering::Relaxed);

        Ok(NewOutputStreamEvent { prod: Some(prod) })
    }

    /// The total number of frames (not samples) that can currently be read from
    /// the stream.
    ///
    /// If there is no active stream, the stream is paused, or the processor end
    /// is not ready to receive samples, then this will return `0`.
    pub fn available_frames(&self) -> usize {
        if self.is_ready() {
            self.active_state
                .as_ref()
                .map(|s| s.cons.lock().unwrap().available_frames())
                .unwrap_or(0)
        } else {
            0
        }
    }

    /// The amount of data in seconds that is currently occupied in the channel.
    ///
    /// This value will be in the range `[0.0, ResamplingChannelConfig::capacity_seconds]`.
    ///
    /// This can also be used to detect when an extra packet of data should be read or
    /// discarded to correct for jitter.
    ///
    /// If there is no active stream, then this will return `None`.
    pub fn occupied_seconds(&self) -> Option<f64> {
        self.active_state
            .as_ref()
            .map(|s| s.cons.lock().unwrap().occupied_seconds())
    }

    /// The number of channels in this node.
    pub fn num_channels(&self) -> NonZeroChannelCount {
        self.channels
    }

    /// The sample rate of the active stream.
    ///
    /// Returns `None` if there is no active stream.
    pub fn sample_rate(&self) -> Option<NonZeroU32> {
        self.active_state.as_ref().map(|s| s.sample_rate)
    }

    /// Read from the channel and write the results into the given output buffer
    /// in interleaved format.
    ///
    /// If there is no active stream, the stream is paused, or the processor end
    /// is not ready to send samples, then the output will be filled with zeros
    /// and `None` will be returned.
    pub fn read_interleaved(&mut self, output: &mut [f32]) -> Option<ReadStatus> {
        if !self.is_ready() {
            output.fill(0.0);
            return None;
        }

        Some(
            self.active_state
                .as_mut()
                .unwrap()
                .cons
                .lock()
                .unwrap()
                .read_interleaved(output),
        )
    }

    /// Read from the channel and write the results into the given output buffer in
    /// de-interleaved format.
    ///
    /// * `output` - The channels to write data to.
    /// * `range` - The range in each slice in `output` to write to.
    ///
    /// If there is no active stream, the stream is paused, or the processor end
    /// is not ready to send samples, then the output will be filled with zeros
    /// and `None` will be returned.
    pub fn read<Vin: AsMut<[f32]>>(
        &mut self,
        output: &mut [Vin],
        range: Range<usize>,
    ) -> Option<ReadStatus> {
        if !self.is_ready() {
            for ch in output.iter_mut() {
                ch.as_mut()[range.clone()].fill(0.0);
            }
            return None;
        }

        Some(
            self.active_state
                .as_mut()
                .unwrap()
                .cons
                .lock()
                .unwrap()
                .read(output, range),
        )
    }

    /// Discard a certian number of output frames from the buffer. This can be used to
    /// correct for jitter and avoid excessive overflows and reduce the percieved audible
    /// glitchiness.
    ///
    /// This will discard `frames.min(self.available_frames())` frames.
    ///
    /// Returns the number of output frames that were discarded.
    pub fn discard_frames(&mut self) -> usize {
        if let Some(state) = &mut self.active_state {
            state.cons.lock().unwrap().discard_frames(usize::MAX)
        } else {
            0
        }
    }

    /// If the value of [`StreamReaderState::occupied_seconds()`] is greater than the
    /// given threshold in seconds, then discard the number of input frames needed to
    /// bring the value back down to [`ResamplingChannelConfig::latency_seconds`] to avoid
    /// excessive overflows and reduce perceived audible glitchiness.
    ///
    /// Returns the number of input frames from the producer (not output frames from
    /// this consumer) that were discarded.
    ///
    /// If `threshold_seconds` is less than [`ResamplingChannelConfig::latency_seconds`],
    /// then this will do nothing.
    pub fn discard_jitter(&mut self, threshold_seconds: f64) -> usize {
        if let Some(state) = &mut self.active_state {
            state.cons.lock().unwrap().discard_jitter(threshold_seconds)
        } else {
            0
        }
    }

    /// Returns `true` if the processor end of the stream is ready to start sending
    /// data.
    pub fn is_ready(&self) -> bool {
        self.active_state.is_some()
            && self.shared_state.channel_started.load(Ordering::Relaxed)
            && !self.shared_state.paused.load(Ordering::Relaxed)
    }

    /// Pause any active audio streams.
    pub fn pause_stream(&mut self) {
        if self.is_active() {
            self.shared_state.paused.store(true, Ordering::Relaxed);
        }
    }

    /// Resume any active audio streams after pausing.
    pub fn resume(&mut self) {
        self.shared_state.paused.store(false, Ordering::Relaxed);
    }

    // Stop any active audio input streams.
    pub fn stop_stream(&mut self) {
        self.active_state = None;
        self.shared_state.reset();
    }

    pub fn handle(&self) -> Mutex<Self> {
        Mutex::new((*self).clone())
    }
}

impl Drop for StreamReaderState {
    fn drop(&mut self) {
        self.stop_stream();
    }
}

impl AudioNode for StreamReaderNode {
    type Configuration = StreamReaderConfig;

    fn info(&self, config: &Self::Configuration) -> AudioNodeInfo {
        AudioNodeInfo::new()
            .debug_name("stream_reader")
            .channel_config(ChannelConfig {
                num_inputs: config.channels.get(),
                num_outputs: ChannelCount::ZERO,
            })
            .uses_events(true)
            .custom_state(Some(Box::new(StreamReaderState::new(config.channels))))
    }

    fn processor(
        &self,
        _config: &Self::Configuration,
        _stream_info: &StreamInfo,
        custom_state: &mut Option<Box<dyn Any>>,
    ) -> impl AudioNodeProcessor {
        let custom_state = custom_state
            .as_ref()
            .unwrap()
            .downcast_ref::<StreamReaderState>()
            .unwrap();

        Processor {
            prod: None,
            shared_state: ArcGc::clone(&custom_state.shared_state),
        }
    }
}

#[derive(Clone)]
struct ActiveState {
    cons: Arc<Mutex<fixed_resample::ResamplingCons<f32>>>,
    sample_rate: NonZeroU32,
}

struct SharedState {
    stream_active: AtomicBool,
    channel_started: AtomicBool,
    paused: AtomicBool,
    underflow_occurred: AtomicBool,
    overflow_occurred: AtomicBool,
}

impl SharedState {
    fn new() -> Self {
        Self {
            stream_active: AtomicBool::new(false),
            channel_started: AtomicBool::new(false),
            paused: AtomicBool::new(false),
            underflow_occurred: AtomicBool::new(false),
            overflow_occurred: AtomicBool::new(false),
        }
    }

    fn reset(&self) {
        self.stream_active.store(false, Ordering::Relaxed);
        self.channel_started.store(false, Ordering::Relaxed);
        self.paused.store(false, Ordering::Relaxed);
        self.underflow_occurred.store(false, Ordering::Relaxed);
        self.overflow_occurred.store(false, Ordering::Relaxed);
    }
}

struct Processor {
    prod: Option<fixed_resample::ResamplingProd<f32, MAX_CHANNELS>>,
    shared_state: ArcGc<SharedState>,
}

impl AudioNodeProcessor for Processor {
    fn process(
        &mut self,
        buffers: ProcBuffers,
        proc_info: &ProcInfo,
        mut events: NodeEventList,
    ) -> ProcessStatus {
        events.for_each(|event| {
            if let NodeEventType::Custom(event) = event {
                if let Some(out_stream_event) = event
                    .downcast_mut::<SyncWrapper<NewOutputStreamEvent>>()
                    .and_then(SyncWrapper::get_mut)
                {
                    // Swap the memory so that the old channel will be properly
                    // dropped outside of the audio thread.
                    std::mem::swap(&mut self.prod, &mut out_stream_event.prod);
                }
            }
        });

        if !self.shared_state.stream_active.load(Ordering::Relaxed)
            || self.shared_state.paused.load(Ordering::Relaxed)
        {
            return ProcessStatus::Bypass;
        }

        let Some(prod) = &mut self.prod else {
            return ProcessStatus::Bypass;
        };

        // Notify the input stream that the output stream has begun
        // reading data.
        self.shared_state
            .channel_started
            .store(true, Ordering::Relaxed);

        let pushed_frames = prod.push(buffers.inputs, 0..proc_info.frames);

        if pushed_frames < proc_info.frames {
            self.shared_state
                .overflow_occurred
                .store(true, Ordering::Relaxed);
        }

        ProcessStatus::Bypass
    }

    fn stream_stopped(&mut self) {
        self.shared_state
            .stream_active
            .store(false, Ordering::Relaxed);
        self.prod = None;
    }
}

pub struct NewOutputStreamEvent {
    prod: Option<fixed_resample::ResamplingProd<f32, MAX_CHANNELS>>,
}

impl From<NewOutputStreamEvent> for NodeEventType {
    fn from(value: NewOutputStreamEvent) -> Self {
        NodeEventType::Custom(Box::new(SyncWrapper::new(value)))
    }
}<|MERGE_RESOLUTION|>--- conflicted
+++ resolved
@@ -12,14 +12,10 @@
     channel_config::{ChannelConfig, ChannelCount, NonZeroChannelCount},
     collector::ArcGc,
     event::{NodeEventList, NodeEventType},
-<<<<<<< HEAD
-    node::{AudioNode, AudioNodeInfo, AudioNodeProcessor, ProcInfo, ProcessStatus, ScratchBuffers},
-=======
     node::{
         AudioNode, AudioNodeInfo, AudioNodeProcessor, EmptyConfig, ProcBuffers, ProcInfo,
         ProcessStatus,
     },
->>>>>>> 90eb0bff
     sync_wrapper::SyncWrapper,
     StreamInfo,
 };
